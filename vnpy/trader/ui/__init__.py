--- conflicted
+++ resolved
@@ -14,13 +14,9 @@
 def excepthook(exctype, value, tb):
     """异常捕捉钩子"""
     msg = "".join(traceback.format_exception(exctype, value, tb))
-<<<<<<< HEAD
-    QtWidgets.QMessageBox.critical(None, u"Exception", msg, QtWidgets.QMessageBox.Ok)
-=======
     QtWidgets.QMessageBox.critical(
         None, "Exception", msg, QtWidgets.QMessageBox.Ok
     )
->>>>>>> 901664c1
 
 
 def create_qapp():
@@ -39,12 +35,8 @@
     qapp.setWindowIcon(icon)
 
     if "Windows" in platform.uname():
-<<<<<<< HEAD
-        ctypes.windll.shell32.SetCurrentProcessExplicitAppUserModelID("VN Trader")
-=======
         ctypes.windll.shell32.SetCurrentProcessExplicitAppUserModelID(
             "VN Trader"
         )
->>>>>>> 901664c1
 
     return qapp